[build-system]
requires = [
  "setuptools",
]
build-backend = "setuptools.build_meta"

[project]
name = "Code-Pile"
requires-python = ">=3.9"
version = "0.0.1"
dependencies = [
    "pydantic",
    "internetarchive",
<<<<<<< HEAD
    "xmltodict",
    "simplejson",
    "pandas",
    "py7zr",
=======
    "py7zr",
    "more_itertools",
    "pandas",
>>>>>>> 4e2a23b5
    "pyarrow"
]<|MERGE_RESOLUTION|>--- conflicted
+++ resolved
@@ -11,15 +11,8 @@
 dependencies = [
     "pydantic",
     "internetarchive",
-<<<<<<< HEAD
-    "xmltodict",
-    "simplejson",
-    "pandas",
-    "py7zr",
-=======
     "py7zr",
     "more_itertools",
     "pandas",
->>>>>>> 4e2a23b5
     "pyarrow"
 ]